--- conflicted
+++ resolved
@@ -1,11 +1,7 @@
 {
   "name": "vscode-chrome-debug-core",
   "displayName": "vscode-chrome-debug-core",
-<<<<<<< HEAD
-  "version": "3.3.4",
-=======
   "version": "3.3.5",
->>>>>>> 51e3cf66
   "description": "A library for building VS Code debug adapters for targets that support the Chrome Remote Debug Protocol",
   "repository": {
     "type": "git",

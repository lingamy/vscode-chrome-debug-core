{
  "name": "debugger-for-chrome",
  "displayName": "Debugger for Chrome",
  "version": "0.2.5",
  "icon": "images/icon.png",
  "description": "Debug your JavaScript code in the Chrome browser, or any other target that supports the Chrome Debugger protocol.",
  "repository": {
    "type": "git",
    "url": "https://github.com/Microsoft/vscode-chrome-debug"
  },
  "publisher": "msjsdiag",
  "bugs": "https://github.com/microsoft/vscode-chrome-debug/issues",
  "engines": {
    "vscode": "*"
  },
  "categories": [
    "Debuggers"
  ],
  "license": "SEE LICENSE IN LICENSE.txt",
  "typings": "./lib/index",
  "dependencies": {
    "source-map": "^0.5.3",
    "vscode-debugadapter": "file:../../../code/vscode-debugadapter-node/adapter",
    "vscode-debugprotocol": "file:../../../code/vscode-debugadapter-node/protocol",
    "ws": "0.8.0"
  },
  "devDependencies": {
    "gulp": "^3.9.1",
    "gulp-mocha": "^2.1.3",
    "gulp-sourcemaps": "^1.5.2",
    "gulp-tslint": "^3.3.1",
    "gulp-typescript": "^2.12.1",
    "gulp-util": "^3.0.5",
<<<<<<< HEAD
    "mocha": "^2.4.5",
    "mockery": "^1.4.1",
    "sinon": "^1.17.3",
=======
    "merge2": "^1.0.1",
    "mocha": "^2.3.3",
    "mockery": "^1.4.0",
    "sinon": "^1.17.2",
>>>>>>> 7efaae70
    "tsd": "^0.6.3",
    "tslint": "^2.5.1",
    "typescript": "^1.8.9"
  },
  "scripts": {
    "test": "node ./node_modules/mocha/bin/mocha --recursive -u tdd ./out/test/"
  },
  "contributes": {
    "debuggers": [
      {
        "type": "chrome",
        "label": "Chrome",
        "enableBreakpointsFor": {
          "languageIds": [
            "javascript",
            "typescriptreact"
          ]
        },
        "program": "./out/src/chrome/chromeDebug.js",
        "runtime": "node",
        "initialConfigurations": [
          {
            "name": "Launch index.html with sourcemaps",
            "type": "chrome",
            "request": "launch",
            "file": "${workspaceRoot}/index.html",
            "sourceMaps": true,
            "webRoot": "${workspaceRoot}"
          },
          {
            "name": "Launch localhost with sourcemaps",
            "type": "chrome",
            "request": "launch",
            "url": "http://localhost/mypage.html",
            "sourceMaps": true,
            "webRoot": "${workspaceRoot}/wwwroot"
          },
          {
            "name": "Attach with sourcemaps",
            "type": "chrome",
            "request": "attach",
            "port": 9222,
            "sourceMaps": true,
            "webRoot": "${workspaceRoot}"
          }
        ],
        "configurationAttributes": {
          "launch": {
            "required": [],
            "properties": {
              "port": {
                "type": "number",
                "description": "Port to use for Chrome remote debugging.",
                "default": 9222
              },
              "file": {
                "type": "string",
                "description": "A local html file to open in the browser",
                "default": "${workspaceRoot}/index.html"
              },
              "url": {
                "type": "string",
                "description": "A url to open in the browser",
                "default": "http://mysite.com/index.html"
              },
              "webRoot": {
                "type": "string",
                "description": "When the 'url' field is specified, this specifies the workspace absolute path to the webserver root.",
                "default": "${workspaceRoot}"
              },
              "runtimeExecutable": {
                "type": [
                  "string",
                  "null"
                ],
                "description": "Workspace absolute path to the runtime executable to be used. If not specified, Chrome will be used from the default install location.",
                "default": null
              },
              "runtimeArgs": {
                "type": "array",
                "description": "Optional arguments passed to the runtime executable.",
                "items": {
                  "type": "string"
                },
                "default": []
              },
              "sourceMaps": {
                "type": "boolean",
                "description": "Use JavaScript source maps (if they exist).",
                "default": true
              },
              "diagnosticLogging": {
                "type": "boolean",
                "description": "When true, the adapter logs its own diagnostic info to the console",
                "default": false
              },
              "userDataDir": {
                "type": "string",
                "description": "When set, Chrome is launched with the --user-data-dir option set to this path",
                "default": ""
              }
            }
          },
          "attach": {
            "required": [
              "port"
            ],
            "properties": {
              "port": {
                "type": "number",
                "description": "Port to use for Chrome remote debugging.",
                "default": 9222
              },
              "sourceMaps": {
                "type": "boolean",
                "description": "Use JavaScript source maps (if they exist).",
                "default": true
              },
              "diagnosticLogging": {
                "type": "boolean",
                "description": "When true, the adapter logs its own diagnostic info to the console",
                "default": false
              },
              "url": {
                "type": "string",
                "description": "Will search for a tab with this EXACT url and attach to it, if found",
                "default": "http://mysite.com/index.html"
              },
              "webRoot": {
                "type": "string",
                "description": "This specifies the workspace absolute path to the webserver root. Used to resolve paths like `/app.js` to files on disk.",
                "default": "${workspaceRoot}"
              }
            }
          }
        }
      }
    ]
  }
}<|MERGE_RESOLUTION|>--- conflicted
+++ resolved
@@ -31,16 +31,10 @@
     "gulp-tslint": "^3.3.1",
     "gulp-typescript": "^2.12.1",
     "gulp-util": "^3.0.5",
-<<<<<<< HEAD
+    "merge2": "^1.0.1",
     "mocha": "^2.4.5",
     "mockery": "^1.4.1",
     "sinon": "^1.17.3",
-=======
-    "merge2": "^1.0.1",
-    "mocha": "^2.3.3",
-    "mockery": "^1.4.0",
-    "sinon": "^1.17.2",
->>>>>>> 7efaae70
     "tsd": "^0.6.3",
     "tslint": "^2.5.1",
     "typescript": "^1.8.9"

--- conflicted
+++ resolved
@@ -35,12 +35,8 @@
         try {
             const responseArray = JSON.parse(jsonResponse);
             if (Array.isArray(responseArray)) {
-<<<<<<< HEAD
-                return (responseArray as Chrome.ITarget[])
+                return (responseArray as ITarget[])
                     .map(target => _fixRemoteUrl(address, target))
-=======
-                return (responseArray as ITarget[])
->>>>>>> 3480682f
                     // Filter out some targets as specified by the extension
                     .filter(targetFilter);
             }
@@ -79,7 +75,7 @@
     return targets[0];
 }
 
-function _fixRemoteUrl(remoteAddress: string, target: Chrome.ITarget): Chrome.ITarget {
+function _fixRemoteUrl(remoteAddress: string, target: ITarget): ITarget {
     if (target.webSocketDebuggerUrl) {
         const replaceAddress = '//' + remoteAddress;
         target.webSocketDebuggerUrl = target.webSocketDebuggerUrl.replace('//127.0.0.1', replaceAddress);

--- conflicted
+++ resolved
@@ -50,19 +50,9 @@
         opts?: IChromeDebugSessionOpts) {
         super(targetLinesStartAt1, isServer);
 
-<<<<<<< HEAD
-        const connection = new ChromeConnection(getChromeTargetWebSocketURL, opts.targetFilter);
-        this._debugAdapter = opts.adapter ||
-            new ChromeDebugAdapter(
-                connection,
-                new LineNumberTransformer(targetLinesStartAt1),
-                new SourceMapTransformer(),
-                new PathTransformer());
-=======
-        const logFilePath =  opts.logFilePath;
->>>>>>> f4d527d1
-
+        this._debugAdapter = opts.adapter;
         this._debugAdapter.registerEventHandler(e => this.sendEvent(e));
+        this._debugAdapter.registerRequestHandler(this.sendRequest.bind(this));
 
         const logFilePath =  opts.logFilePath;
         logger.init((msg, level) => this.onLog(msg, level), logFilePath);
@@ -71,19 +61,6 @@
         process.addListener('unhandledRejection', reason => {
             logger.error(`******** Error in DebugAdapter - Unhandled promise rejection: ${reason}`);
         });
-<<<<<<< HEAD
-=======
-
-        this._adapterProxy = new AdapterProxy(
-            [
-                new LineNumberTransformer(targetLinesStartAt1),
-                new SourceMapTransformer(),
-                new PathTransformer()
-            ],
-            opts.adapter,
-            event => this.sendEvent(event));
-        opts.adapter.registerRequestHandler(this.sendRequest.bind(this));
->>>>>>> f4d527d1
     }
 
     /**
